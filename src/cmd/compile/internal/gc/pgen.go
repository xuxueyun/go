--- conflicted
+++ resolved
@@ -483,7 +483,6 @@
 		}
 	}
 
-<<<<<<< HEAD
 	if ssafn != nil {
 		genssa(ssafn, ptxt, gcargs, gclocals)
 		if Curfn.Func.Endlineno != 0 {
@@ -492,10 +491,7 @@
 		ssafn.Free()
 		return
 	}
-	Genlist(Curfn.Func.Enter)
-=======
 	Genslice(Curfn.Func.Enter.Slice())
->>>>>>> 71cc445c
 	Genlist(Curfn.Nbody)
 	gclean()
 	checklabels()
